from __future__ import print_function
import sys
import os
import time

from .metaflow_config import MAX_ATTEMPTS
from .metadata import MetaDatum
from .datastore import Inputs, TaskDataStoreSet
from .exception import MetaflowInternalError,\
    MetaflowDataMissing,\
    MetaflowExceptionWrapper
from .util import all_equal,\
    get_username,\
    resolve_identity
from .current import current

from collections import namedtuple

ForeachFrame = namedtuple('ForeachFrame',
                          ['step', 'var', 'num_splits', 'index'])


class MetaflowTask(object):
    """
    MetaflowTask prepares a Flow instance for execution of a single step.
    """

    def __init__(self,
                 flow,
                 flow_datastore,
                 metadata,
                 environment,
                 console_logger,
                 event_logger,
                 monitor):
        self.flow = flow
        self.flow_datastore = flow_datastore
        self.metadata = metadata
        self.environment = environment
        self.console_logger = console_logger
        self.event_logger = event_logger
        self.monitor = monitor

    def _exec_step_function(self, step_function, input_obj=None):
        self.environment.validate_environment(logger=self.console_logger)
        if input_obj is None:
            step_function()
        else:
            step_function(input_obj)

    def _init_parameters(self, parameter_ds, do_passdown=True):
        # overwrite Parameters in the flow object
        vars = []
        for var, param in self.flow._get_parameters():
            # make the parameter a read-only property
            # note x=x binds the current value of x to the closure
            def property_setter(
                    _, cls=self.flow.__class__, param=param, var=var,
                    parameter_ds=parameter_ds):
                v = param.load_parameter(parameter_ds[var])
                setattr(cls, var, property(fget=lambda _, val=v: val))
                return v

            setattr(self.flow.__class__, var,
                    property(fget=property_setter))
            if do_passdown:
                vars.append(var)
        if do_passdown:
            self.flow._datastore.passdown_partial(parameter_ds, vars)
        return vars

    def _init_data(self, run_id, join_type, input_paths):
        # We prefer to use the parallelized version to initialize datastores
        # (via TaskDataStoreSet) only with more than 4 datastores, because
        # the baseline overhead of using the set is ~1.5s and each datastore
        # init takes ~200-300ms when run sequentially.
        if len(input_paths) > 4:
            prefetch_data_artifacts = None
            if join_type and join_type == 'foreach':
                # Prefetch 'foreach' related artifacts to improve time taken by
                # _init_foreach.
                prefetch_data_artifacts = \
                    ['_foreach_stack', '_foreach_num_splits', '_foreach_var']
            # Note: Specify `pathspecs` while creating the datastore set to
            # guarantee strong consistency and guard against missing input.
            datastore_set = \
                TaskDataStoreSet(self.flow_datastore,
                                     run_id,
                                     pathspecs=input_paths,
                                     prefetch_data_artifacts=prefetch_data_artifacts)
            ds_list = [ds for ds in datastore_set]
            if len(ds_list) != len(input_paths):
                raise MetaflowDataMissing("Some input datastores are missing. "
                                          "Expected: %d Actual: %d" %
                                          (len(input_paths), len(ds_list)))
        else:
            # initialize directly in the single input case.
            ds_list = []
            for input_path in input_paths:
                run_id, step_name, task_id = input_path.split('/')
                ds_list.append(
                    self.flow_datastore.get_task_datastore(run_id, step_name, task_id))
        if not ds_list:
            # this guards against errors in input paths
            raise MetaflowDataMissing("Input paths *%s* resolved to zero "
                                      "inputs" % ','.join(input_paths))
        return ds_list

    def _init_foreach(self, step_name, join_type, inputs, split_index):
        # these variables are only set by the split step in the output
        # data. They don't need to be accessible in the flow.
        self.flow._foreach_var = None
        self.flow._foreach_num_splits = None

        # There are three cases that can alter the foreach state:
        # 1) start - initialize an empty foreach stack
        # 2) join - pop the topmost frame from the stack
        # 3) step following a split - push a new frame in the stack

        # case 1) - reset the stack
        if step_name == 'start':
            self.flow._foreach_stack = []

        # case 2) - this is a join step
        elif join_type:
            # assert the lineage of incoming branches
            def lineage():
                for i in inputs:
                    if join_type == 'foreach':
                        top = i['_foreach_stack'][-1]
                        bottom = i['_foreach_stack'][:-1]
                        # the topmost indices in the stack are all
                        # different naturally, so ignore them in the
                        # assertion
                        yield bottom + [top._replace(index=0)]
                    else:
                        yield i['_foreach_stack']

            if not all_equal(lineage()):
                raise MetaflowInternalError("Step *%s* tried to join branches "
                                            "whose lineages don't match."
                                            % step_name)

            # assert that none of the inputs are splits - we don't
            # allow empty foreaches (joins immediately following splits)
            if any(not i.is_none('_foreach_var') for i in inputs):
                raise MetaflowInternalError("Step *%s* tries to join a foreach "
                                            "split with no intermediate steps."
                                            % step_name)

            inp = inputs[0]
            if join_type == 'foreach':
                # Make sure that the join got all splits as its inputs.
                # Datastore.resolve() leaves out all undone tasks, so if
                # something strange happened upstream, the inputs list
                # may not contain all inputs which should raise an exception
                stack = inp['_foreach_stack']
                if len(inputs) != stack[-1].num_splits:
                    raise MetaflowDataMissing("Foreach join *%s* expected %d "
                                              "splits but only %d inputs were "
                                              "found" % (step_name,
                                                         stack[-1].num_splits,
                                                         len(inputs)))
                # foreach-join pops the topmost frame from the stack
                self.flow._foreach_stack = stack[:-1]
            else:
                # a non-foreach join doesn't change the stack
                self.flow._foreach_stack = inp['_foreach_stack']

        # case 3) - our parent was a split. Initialize a new foreach frame.
        elif not inputs[0].is_none('_foreach_var'):
            if len(inputs) != 1:
                raise MetaflowInternalError("Step *%s* got multiple inputs "
                                            "although it follows a split step."
                                            % step_name)

            if split_index is None:
                raise MetaflowInternalError("Step *%s* follows a split step "
                                            "but no split_index is "
                                            "specified." % step_name)

            # push a new index after a split to the stack
            frame = ForeachFrame(step_name,
                                 inputs[0]['_foreach_var'],
                                 inputs[0]['_foreach_num_splits'],
                                 split_index)

            stack = inputs[0]['_foreach_stack']
            stack.append(frame)
            self.flow._foreach_stack = stack

    def _clone_flow(self, datastore):
        x = self.flow.__class__(use_cli=False)
        x._set_datastore(datastore)
        return x

    def clone_only(self, step_name, run_id, task_id, clone_origin_task):
        if not clone_origin_task:
            raise MetaflowInternalError("task.clone_only needs a valid "
                                        "clone_origin_task value.")
        # 1. initialize output datastore
        output = self.flow_datastore.get_task_datastore(
            run_id, step_name, task_id, attempt=0, mode='w')

        output.init_task()

        origin_run_id, origin_step_name, origin_task_id =\
            clone_origin_task.split('/')
        # 2. initialize origin datastore
        origin = self.flow_datastore.get_task_datastore(
            origin_run_id, origin_step_name, origin_task_id)

        output.clone(origin)
        output.done()

    def run_step(self,
                 step_name,
                 run_id,
                 task_id,
                 origin_run_id,
                 input_paths,
                 split_index,
                 retry_count,
                 max_user_code_retries):

        if run_id and task_id:
            self.metadata.register_run_id(run_id)
            self.metadata.register_task_id(run_id, step_name, task_id)
        else:
            raise MetaflowInternalError("task.run_step needs a valid run_id "
                                        "and task_id")

        if retry_count >= MAX_ATTEMPTS:
            # any results with an attempt ID >= MAX_ATTEMPTS will be ignored
            # by datastore, so running a task with such a retry_could would
            # be pointless and dangerous
            raise MetaflowInternalError("Too many task attempts (%d)! "
                                        "MAX_ATTEMPTS exceeded." % retry_count)

        self.metadata.register_metadata(run_id,
                                        step_name,
                                        task_id,
                                        [MetaDatum(field='attempt',
                                                   value=str(retry_count),
                                                   type='attempt',
                                                   tags=[]),
                                         MetaDatum(field='origin-run-id',
                                                   value=str(origin_run_id),
                                                   type='origin-run-id',
                                                   tags=[])])

        step_func = getattr(self.flow, step_name)
        node = self.flow._graph[step_name]
        join_type = None
        if node.type == 'join':
            join_type = self.flow._graph[node.split_parents[-1]].type

        # 1. initialize output datastore
        output = self.flow_datastore.get_task_datastore(
            run_id, step_name, task_id, attempt=retry_count, mode='w')

        output.init_task()

        if input_paths:
            # 2. initialize input datastores
            inputs = self._init_data(run_id, join_type, input_paths)

            # 3. initialize foreach state
            self._init_foreach(step_name, join_type, inputs, split_index)

        # 4. initialize the current singleton
        current._set_env(flow_name=self.flow.name,
                         run_id=run_id,
                         step_name=step_name,
                         task_id=task_id,
                         retry_count=retry_count,
                         origin_run_id=origin_run_id,
                         namespace=resolve_identity(),
                         username=get_username(),
                         is_running=True)

        # 5. run task
        output.save_metadata({'task_begin':
            {
                'code_package_sha': os.environ.get('METAFLOW_CODE_SHA'),
                'code_package_ds': os.environ.get('METAFLOW_CODE_DS'),
                'code_package_url': os.environ.get('METAFLOW_CODE_URL'),
                'retry_count': retry_count
            }})
        logger = self.event_logger
        start = time.time()
        try:
            # init side cars
            logger.start()

            msg = {
                "task_id": task_id,
                "msg": 'task starting',
                "step_name": step_name,
                "run_id": run_id,
                "flow_name": self.flow.name,
                "ts": round(time.time())
            }
            logger.log(msg)

            self.flow._current_step = step_name
            self.flow._success = False
            self.flow._task_ok = None
            self.flow._exception = None
            # Note: All internal flow attributes (ie: non-user artifacts)
            # should either be set prior to running the user code or listed in
            # FlowSpec._EPHEMERAL to allow for proper merging/importing of
            # user artifacts in the user's step code.
            decorators = step_func.decorators
            for deco in decorators:

                deco.task_pre_step(step_name,
                                   output,
                                   self.metadata,
                                   run_id,
                                   task_id,
                                   self.flow,
                                   self.flow._graph,
                                   retry_count,
                                   max_user_code_retries)

                # decorators can actually decorate the step function,
                # or they can replace it altogether. This functionality
                # is used e.g. by catch_decorator which switches to a
                # fallback code if the user code has failed too many
                # times.
                step_func = deco.task_decorate(step_func,
                                               self.flow,
                                               self.flow._graph,
                                               retry_count,
                                               max_user_code_retries)

            if join_type:
                # Join step:

                # Ensure that we have the right number of inputs. The
                # foreach case is checked above.
                if join_type != 'foreach' and\
                   len(inputs) != len(node.in_funcs):
                    raise MetaflowDataMissing("Join *%s* expected %d "
                                              "inputs but only %d inputs "
                                              "were found"
                                              % (step_name,
                                                 len(node.in_funcs),
                                                 len(inputs)))

                # Multiple input contexts are passed in as an argument
                # to the step function.
                input_obj = Inputs(self._clone_flow(inp) for inp in inputs)
                self.flow._set_datastore(output)
                # initialize parameters (if they exist)
                # We take Parameter values from the first input,
                # which is always safe since parameters are read-only
                current._update_env(
                    {'parameter_names': self._init_parameters(inputs[0])})
                self._exec_step_function(step_func, input_obj)
            else:
                # Linear step:
                # We are running with a single input context.
                # The context is embedded in the flow.
                if len(inputs) > 1:
                    # This should be captured by static checking but
                    # let's assert this again
                    raise MetaflowInternalError("Step *%s* is not a join "
                                                "step but it gets multiple "
                                                "inputs." % step_name)
                self.flow._set_datastore(inputs[0])
                if input_paths:
                    # initialize parameters (if they exist)
                    # We take Parameter values from the first input,
                    # which is always safe since parameters are read-only
                    current._update_env(
                        {'parameter_names': self._init_parameters(
                            inputs[0], do_passdown=False)})
                self._exec_step_function(step_func)

            for deco in decorators:
                deco.task_post_step(step_name,
                                    self.flow,
                                    self.flow._graph,
                                    retry_count,
                                    max_user_code_retries)

            self.flow._task_ok = True
            self.flow._success = True

        except Exception as ex:
            tsk_msg = {
                "task_id": task_id,
                "exception_msg": str(ex),
                "msg": 'task failed with exception',
                "step_name": step_name,
                "run_id": run_id,
                "flow_name": self.flow.name
            }
            logger.log(tsk_msg)

            exception_handled = False
            for deco in decorators:
                res = deco.task_exception(ex,
                                          step_name,
                                          self.flow,
                                          self.flow._graph,
                                          retry_count,
                                          max_user_code_retries)
                exception_handled = bool(res) or exception_handled

            if exception_handled:
                self.flow._task_ok = True
            else:
                self.flow._task_ok = False
                self.flow._exception = MetaflowExceptionWrapper(ex)
                print('%s failed:' % self.flow, file=sys.stderr)
                raise

        finally:
            end = time.time() - start

            msg = {
                "task_id": task_id,
                "msg": 'task ending',
                "step_name": step_name,
                "run_id": run_id,
                "flow_name": self.flow.name,
                "ts": round(time.time()),
                "runtime": round(end)
            }
            logger.log(msg)

<<<<<<< HEAD
            output.save_metadata({'task_end': {}})
=======
            attempt_ok = str(bool(int(self.flow._task_ok)))
            self.metadata.register_metadata(run_id,
                                            step_name,
                                            task_id,
                                            [MetaDatum(field='attempt_ok',
                                                       value=attempt_ok,
                                                       type='internal_attempt_status',
                                                       tags=["attempt_id:{0}".
                                                       format(str(retry_count))
                                                             ])
                                             ])

            output.save_metadata('task_end', {})
>>>>>>> 06d6e477
            output.persist(self.flow)

            # this writes a success marker indicating that the
            # "transaction" is done
            output.done()

            # final decorator hook: The task results are now
            # queryable through the client API / datastore
            for deco in decorators:
                deco.task_finished(step_name,
                                   self.flow,
                                   self.flow._graph,
                                   self.flow._task_ok,
                                   retry_count,
                                   max_user_code_retries)

            # terminate side cars
            logger.terminate()<|MERGE_RESOLUTION|>--- conflicted
+++ resolved
@@ -432,9 +432,6 @@
             }
             logger.log(msg)
 
-<<<<<<< HEAD
-            output.save_metadata({'task_end': {}})
-=======
             attempt_ok = str(bool(int(self.flow._task_ok)))
             self.metadata.register_metadata(run_id,
                                             step_name,
@@ -447,8 +444,7 @@
                                                              ])
                                              ])
 
-            output.save_metadata('task_end', {})
->>>>>>> 06d6e477
+            output.save_metadata({'task_end': {}})
             output.persist(self.flow)
 
             # this writes a success marker indicating that the
