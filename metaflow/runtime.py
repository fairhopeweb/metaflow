"""
Local backend

Execute the flow with a native runtime
using local / remote processes
"""
from __future__ import print_function
import json
import os
import sys
import fcntl
import time
import select
import subprocess
from datetime import datetime
from io import BytesIO
from functools import partial

from . import get_namespace
from .metaflow_config import MAX_ATTEMPTS
from .exception import MetaflowException,\
    MetaflowInternalError,\
    METAFLOW_EXIT_DISALLOW_RETRY
from . import procpoll
from .datastore import TaskDataStoreSet
from .datastore.exceptions import DataException
from .metadata import MetaDatum
from .debug import debug
from .decorators import flow_decorators
from .mflog import mflog, RUNTIME_LOG_SOURCE
from .util import to_unicode, compress_list

MAX_WORKERS=16
MAX_NUM_SPLITS=100
MAX_LOG_SIZE=1024*1024
PROGRESS_INTERVAL = 1000 #ms
# The following is a list of the (data) artifacts used by the runtime while
# executing a flow. These are prefetched during the resume operation by
# leveraging the TaskDataStoreSet.
PREFETCH_DATA_ARTIFACTS = ['_foreach_stack', '_task_ok', '_transition']

# Runtime must use logsource=RUNTIME_LOG_SOURCE for all loglines that it
# formats according to mflog. See a comment in mflog.__init__
mflog_msg = partial(mflog.decorate, RUNTIME_LOG_SOURCE)

# TODO option: output dot graph periodically about execution

class NativeRuntime(object):

    def __init__(self,
                 flow,
                 graph,
                 flow_datastore,
                 metadata,
                 environment,
                 package,
                 logger,
                 entrypoint,
                 event_logger,
                 monitor,
                 run_id=None,
                 clone_run_id=None,
                 clone_steps=None,
                 max_workers=MAX_WORKERS,
                 max_num_splits=MAX_NUM_SPLITS,
                 max_log_size=MAX_LOG_SIZE):

        if run_id is None:
            self._run_id = metadata.new_run_id()
        else:
            self._run_id = run_id
            metadata.register_run_id(run_id)

        self._flow = flow
        self._graph = graph
        self._flow_datastore = flow_datastore
        self._metadata = metadata
        self._environment = environment
        self._logger = logger
        self._max_workers = max_workers
        self._num_active_workers = 0
        self._max_num_splits = max_num_splits
        self._max_log_size = max_log_size
        self._params_task = None
        self._entrypoint = entrypoint
        self.event_logger = event_logger
        self._monitor = monitor

        self._clone_run_id = clone_run_id
        self._clone_steps = {} if clone_steps is None else clone_steps

        self._origin_ds_set = None
        if clone_run_id:
            # resume logic
            # 0. If clone_run_id is specified, attempt to clone all the
            # successful tasks from the flow with `clone_run_id`. And run the
            # unsuccessful or not-run steps in the regular fashion.
            # 1. With _find_origin_task, for every task in the current run, we
            # find the equivalent task in `clone_run_id` using
            # pathspec_index=run/step:[index] and verify if this task can be
            # cloned.
            # 2. If yes, we fire off a clone-only task which copies the
            # metadata from the `clone_origin` to pathspec=run/step/task to
            # mimmick that the resumed run looks like an actual run.
            # 3. All steps that couldn't be cloned (either unsuccessful or not
            # run) are run as regular tasks.
            # Lastly, to improve the performance of the cloning process, we
            # leverage the TaskDataStoreSet abstraction to prefetch the
            # entire DAG of `clone_run_id` and relevant data artifacts
            # (see PREFETCH_DATA_ARTIFACTS) so that the entire runtime can
            # access the relevant data from cache (instead of going to the datastore
            # after the first prefetch).
            logger(
                'Gathering required information to resume run (this may take a bit of time)...')
            self._origin_ds_set = \
                TaskDataStoreSet(
                    flow_datastore,
                    clone_run_id,
                    prefetch_data_artifacts=PREFETCH_DATA_ARTIFACTS)
        self._run_queue = []
        self._poll = procpoll.make_poll()
        self._workers = {}  # fd -> subprocess mapping
        self._finished = {}
        self._is_cloned = {}

        for step in flow:
            for deco in step.decorators:
                deco.runtime_init(flow,
                                  graph,
                                  package,
                                  self._run_id)

    def _new_task(self, step, input_paths=None, **kwargs):

        if input_paths is None:
            may_clone = True
        else:
            may_clone = all(self._is_cloned[path] for path in input_paths)

        if step in self._clone_steps:
            may_clone = False

        if step == '_parameters':
            decos = []
        else:
            decos = getattr(self._flow, step).decorators

        return Task(self._flow_datastore,
                    self._flow,
                    step,
                    self._run_id,
                    self._metadata,
                    self._environment,
                    self._entrypoint,
                    self.event_logger,
                    self._monitor,
                    input_paths=input_paths,
                    may_clone=may_clone,
                    clone_run_id=self._clone_run_id,
                    origin_ds_set=self._origin_ds_set,
                    decos=decos,
                    logger=self._logger,
                    **kwargs)

    @property
    def run_id(self):
        return self._run_id

    def persist_parameters(self, task_id=None):
        task = self._new_task('_parameters', task_id=task_id)
        if not task.is_cloned:
            task.persist(self._flow)
        self._params_task = task.path
        self._is_cloned[task.path] = task.is_cloned

    def execute(self):

        self._logger('Workflow starting (run-id %s):' % self._run_id,
                     system_msg=True)

        if self._params_task:
            self._queue_push('start', {'input_paths': [self._params_task]})
        else:
            self._queue_push('start', {})

        progress_tstamp = time.time()
        try:
            # main scheduling loop
            exception = None
            while self._run_queue or\
                    self._num_active_workers > 0:

                # 1. are any of the current workers finished?
                finished_tasks = list(self._poll_workers())
                # 2. push new tasks triggered by the finished tasks to the queue
                self._queue_tasks(finished_tasks)
                # 3. if there are available worker slots, pop and start tasks
                #    from the queue.
                self._launch_workers()

                if time.time() - progress_tstamp > PROGRESS_INTERVAL:
                    progress_tstamp = time.time()
                    msg = "%d tasks are running: %s." %\
                          (self._num_active_workers, 'e.g. ...')  # TODO
                    self._logger(msg, system_msg=True)
                    msg = "%d tasks are waiting in the queue." %\
                          len(self._run_queue)
                    self._logger(msg, system_msg=True)
                    msg = "%d steps are pending: %s." %\
                          (0, 'e.g. ...')  # TODO
                    self._logger(msg, system_msg=True)

        except KeyboardInterrupt as ex:
            self._logger('Workflow interrupted.', system_msg=True, bad=True)
            self._killall()
            exception = ex
            raise
        except Exception as ex:
            self._logger('Workflow failed.', system_msg=True, bad=True)
            self._killall()
            exception = ex
            raise
        finally:
            # on finish clean tasks
            for step in self._flow:
                for deco in step.decorators:
                    deco.runtime_finished(exception)

        # assert that end was executed and it was successful
        if ('end', ()) in self._finished:
            self._logger('Done!', system_msg=True)
        else:
            raise MetaflowInternalError('The *end* step was not successful '
                                        'by the end of flow.')

    def _killall(self):
        # If we are here, all children have received a signal and are shutting down.
        # We want to give them an opportunity to do so and then kill
        live_workers = set(self._workers.values())
        now = int(time.time())
        self._logger('Terminating %d active tasks...' % len(live_workers),
                     system_msg=True, bad=True)
        while live_workers and int(time.time()) - now < 5:
            # While not all workers are dead and we have waited less than 5 seconds
            live_workers = [worker for worker in live_workers if not worker.clean()]
        if live_workers:
            self._logger('Killing %d remaining tasks after having waited for %d seconds -- '
                         'some tasks may not exit cleanly' % (len(live_workers),
                                                              int(time.time()) - now),
                         system_msg=True, bad=True)
            for worker in live_workers:
                worker.kill()
        self._logger('Flushing logs...', system_msg=True, bad=True)
        # give killed workers a chance to flush their logs to datastore
        for _ in range(3):
            list(self._poll_workers())

    # Store the parameters needed for task creation, so that pushing on items
    # onto the run_queue is an inexpensive operation.
    def _queue_push(self, step, task_kwargs):
        self._run_queue.insert(0, (step, task_kwargs))

    def _queue_pop(self):
        return self._run_queue.pop() if self._run_queue else None

    def _queue_task_join(self, task, next_steps):
        # if the next step is a join, we need to check that
        # all input tasks for the join have finished before queuing it.

        # CHECK: this condition should be enforced by the linter but
        # let's assert that the assumption holds
        if len(next_steps) > 1:
            msg = 'Step *{step}* transitions to a join and another '\
                  'step. The join must be the only transition.'
            raise MetaflowInternalError(task, msg.format(step=task.step))
        else:
            next_step = next_steps[0]

        # matching_split is the split-parent of the finished task
        matching_split = self._graph[self._graph[next_step].split_parents[-1]]
        step_name, foreach_stack = task.finished_id

        if matching_split.type == 'foreach':
            # next step is a foreach join

            def siblings(foreach_stack):
                top = foreach_stack[-1]
                bottom = list(foreach_stack[:-1])
                for index in range(top.num_splits):
                    yield tuple(bottom + [top._replace(index=index)])

            # required tasks are all split-siblings of the finished task
            required_tasks = [self._finished.get((task.step, s))
                              for s in siblings(foreach_stack)]
            join_type = 'foreach'
        else:
            # next step is a split-and
            # required tasks are all branches joined by the next step
            required_tasks = [self._finished.get((step, foreach_stack))
                              for step in self._graph[next_step].in_funcs]
            join_type = 'linear'

        if all(required_tasks):
            # all tasks to be joined are ready. Schedule the next join step.
            self._queue_push(next_step,
                             {'input_paths': required_tasks,
                              'join_type': join_type})

    def _queue_task_foreach(self, task, next_steps):

        # CHECK: this condition should be enforced by the linter but
        # let's assert that the assumption holds
        if len(next_steps) > 1:
            msg = 'Step *{step}* makes a foreach split but it defines '\
                  'multiple transitions. Specify only one transition '\
                  'for foreach.'
            raise MetaflowInternalError(msg.format(step=task.step))
        else:
            next_step = next_steps[0]

        num_splits = task.results['_foreach_num_splits']
        if num_splits > self._max_num_splits:
            msg = 'Foreach in step *{step}* yielded {num} child steps '\
                  'which is more than the current maximum of {max} '\
                  'children. You can raise the maximum with the '\
                  '--max-num-splits option. '
            raise TaskFailed(task, msg.format(step=task.step,
                                              num=num_splits,
                                              max=self._max_num_splits))

        # schedule all splits
        for i in range(num_splits):
            self._queue_push(next_step,
                             {'split_index': str(i),
                              'input_paths': [task.path]})

    def _queue_tasks(self, finished_tasks):
        # finished tasks include only successful tasks
        for task in finished_tasks:
            self._finished[task.finished_id] = task.path
            self._is_cloned[task.path] = task.is_cloned

            # CHECK: ensure that runtime transitions match with
            # statically inferred transitions
            trans = task.results.get('_transition')
            if trans:
                next_steps = trans[0]
                foreach = trans[1]
            else:
                next_steps = []
                foreach = None
            expected = self._graph[task.step].out_funcs
            if next_steps != expected:
                msg = 'Based on static analysis of the code, step *{step}* '\
                      'was expected to transition to step(s) *{expected}*. '\
                      'However, when the code was executed, self.next() was '\
                      'called with *{actual}*. Make sure there is only one '\
                      'unconditional self.next() call in the end of your '\
                      'step. '
                raise MetaflowInternalError(msg.format(step=task.step,
                                                       expected=', '.join(
                                                           expected),
                                                       actual=', '.join(next_steps)))

            # Different transition types require different treatment
            if any(self._graph[f].type == 'join' for f in next_steps):
                # Next step is a join
                self._queue_task_join(task, next_steps)
            elif foreach:
                # Next step is a foreach child
                self._queue_task_foreach(task, next_steps)
            else:
                # Next steps are normal linear steps
                for step in next_steps:
                    self._queue_push(step, {'input_paths': [task.path]})

    def _poll_workers(self):
        if self._workers:
            for event in self._poll.poll(PROGRESS_INTERVAL):
                worker = self._workers.get(event.fd)
                if worker:
                    if event.can_read:
                        worker.read_logline(event.fd)
                    if event.is_terminated:
                        returncode = worker.terminate()

                        for fd in worker.fds():
                            self._poll.remove(fd)
                            del self._workers[fd]
                        self._num_active_workers -= 1

                        task = worker.task
                        if returncode:
                            # worker did not finish successfully
                            if worker.cleaned or \
                               returncode == METAFLOW_EXIT_DISALLOW_RETRY:
                                self._logger("This failed task will not be "
                                             "retried.", system_msg=True)
                            else:
                                if task.retries < task.user_code_retries +\
                                        task.error_retries:
                                    self._retry_worker(worker)
                                else:
                                    raise TaskFailed(task)
                        else:
                            # worker finished successfully
                            yield task

    def _launch_workers(self):
        while self._run_queue and self._num_active_workers < self._max_workers:
            step, task_kwargs = self._queue_pop()
            # Initialize the task (which can be expensive using remote datastores)
            # before launching the worker so that cost is amortized over time, instead
            # of doing it during _queue_push.
            task = self._new_task(step, **task_kwargs)
            self._launch_worker(task)

    def _retry_worker(self, worker):
        worker.task.retries += 1
        if worker.task.retries >= MAX_ATTEMPTS:
            # any results with an attempt ID >= MAX_ATTEMPTS will be ignored
            # by datastore, so running a task with such a retry_could would
            # be pointless and dangerous
            raise MetaflowInternalError("Too many task attempts (%d)! "
                                        "MAX_ATTEMPTS exceeded."
                                        % worker.task.retries)

        worker.task.new_attempt()
        self._launch_worker(worker.task)

    def _launch_worker(self, task):
        worker = Worker(task, self._max_log_size)
        for fd in worker.fds():
            self._workers[fd] = worker
            self._poll.add(fd)
        self._num_active_workers += 1


class Task(object):
    clone_pathspec_mapping = {}

    def __init__(self,
                 flow_datastore,
                 flow,
                 step,
                 run_id,
                 metadata,
                 environment,
                 entrypoint,
                 event_logger,
                 monitor,
                 input_paths=None,
                 split_index=None,
                 clone_run_id=None,
                 origin_ds_set=None,
                 may_clone=False,
                 join_type=None,
                 logger=None,
                 task_id=None,
                 decos=[]):
        if task_id is None:
            task_id = str(metadata.new_task_id(run_id, step))
        else:
            # task_id is preset only by persist_parameters()
            metadata.register_task_id(run_id, step, task_id)

        self.step = step
        self.flow_name = flow.name
        self.run_id = run_id
        self.task_id = task_id
        self.input_paths = input_paths
        self.split_index = split_index
        self.decos = decos
        self.entrypoint = entrypoint
        self.environment = environment
        self.environment_type = self.environment.TYPE
        self.clone_run_id = clone_run_id
        self.clone_origin = None
        self.origin_ds_set = origin_ds_set
        self.metadata = metadata
        self.event_logger = event_logger
        self.monitor = monitor

        self._logger = logger
        self._path = '%s/%s/%s' % (self.run_id, self.step, self.task_id)

        self.retries = 0
        self.user_code_retries = 0
        self.error_retries = 0

        self.tags = metadata.sticky_tags
        self.event_logger_type = self.event_logger.logger_type
        self.monitor_type = monitor.monitor_type

        self.metadata_type = metadata.TYPE
        self.datastore_type = flow_datastore.TYPE
        self._flow_datastore = flow_datastore
        self.datastore_sysroot = flow_datastore.datastore_root
        self._results_ds = None

        if clone_run_id and may_clone:
            self._is_cloned = self._attempt_clone(clone_run_id, join_type)
        else:
            self._is_cloned = False

        # Open the output datastore only if the task is not being cloned.
        if not self._is_cloned:
            self.new_attempt()

            for deco in decos:
                deco.runtime_task_created(self._ds,
                                          task_id,
                                          split_index,
                                          input_paths,
                                          self._is_cloned)

                # determine the number of retries of this task
                user_code_retries, error_retries = deco.step_task_retry_count()
                self.user_code_retries = max(self.user_code_retries,
                                             user_code_retries)
                self.error_retries = max(self.error_retries, error_retries)

    def new_attempt(self):
        self._ds = self._flow_datastore.get_task_datastore(
            self.run_id, self.step, self.task_id, attempt=self.retries, mode='w')
        self._ds.init_task()

<<<<<<< HEAD

=======
>>>>>>> 6368022e
    def log(self, msg, system_msg=False, pid=None, timestamp=True):
        if pid:
            prefix = '[%s (pid %s)] ' % (self._path, pid)
        else:
            prefix = '[%s] ' % self._path

        self._logger(msg,
                     head=prefix,
                     system_msg=system_msg,
                     timestamp=timestamp)
        sys.stdout.flush()

    def _find_origin_task(self, clone_run_id, join_type):
        if self.step == '_parameters':
            pathspec = '%s/_parameters[]' % clone_run_id
            origin = self.origin_ds_set.get_with_pathspec_index(pathspec)

            if origin is None:
                # This is just for usability: We could rerun the whole flow
                # if an unknown clone_run_id is provided but probably this is
                # not what the user intended, so raise a warning
                raise MetaflowException("Resume could not find run id *%s*" %
                                        clone_run_id)
            else:
                return origin
        else:
            # all inputs must have the same foreach stack, so we can safely
            # pick the first one
            parent_pathspec = self.input_paths[0]
            origin_parent_pathspec = \
                self.clone_pathspec_mapping[parent_pathspec]
            parent = self.origin_ds_set.get_with_pathspec(origin_parent_pathspec)
            # Parent should be non-None since only clone the child if the parent
            # was successfully cloned.
            foreach_stack = parent['_foreach_stack']
            if join_type == 'foreach':
                # foreach-join pops the topmost index
                index = ','.join(str(s.index) for s in foreach_stack[:-1])
            elif self.split_index:
                # foreach-split pushes a new index
                index = ','.join([str(s.index) for s in foreach_stack] +
                                 [str(self.split_index)])
            else:
                # all other transitions keep the parent's foreach stack intact
                index = ','.join(str(s.index) for s in foreach_stack)
            pathspec = '%s/%s[%s]' % (clone_run_id, self.step, index)
            return self.origin_ds_set.get_with_pathspec_index(pathspec)

    def _attempt_clone(self, clone_run_id, join_type):
        origin = self._find_origin_task(clone_run_id, join_type)

        if origin and origin['_task_ok']:
            # Store the mapping from current_pathspec -> origin_pathspec which
            # will be useful for looking up origin_ds_set in find_origin_task.
            self.clone_pathspec_mapping[self._path] = origin.pathspec
            if self.step == '_parameters':
                # Clone in place without relying on run_queue.
                self.new_attempt()
                self._ds.clone(origin)
                self._ds.done()
            else:
                self.log("Cloning results of a previously run task %s"
                         % origin.pathspec, system_msg=True)
                # Store the origin pathspec in clone_origin so this can be run
                # as a task by the runtime.
                self.clone_origin = origin.pathspec
                # Save a call to creating the results_ds since its same as origin.
                self._results_ds = origin
            return True
        else:
            return False

    @property
    def path(self):
        return self._path

    @property
    def results(self):
        if self._results_ds:
            return self._results_ds
        else:
            self._results_ds = self._flow_datastore.get_task_datastore(
                self.run_id, self.step, self.task_id)
            return self._results_ds

    @property
    def finished_id(self):
        # note: id is not available before the task has finished
        return (self.step, tuple(self.results['_foreach_stack']))

    @property
    def is_cloned(self):
        return self._is_cloned

    def persist(self, flow):
        # this is used to persist parameters before the start step
        flow._task_ok = flow._success = True
        flow._foreach_stack = []
        self._ds.persist(flow)
        self._ds.done()

<<<<<<< HEAD
    def save_logs(self, stdout_buffer, stderr_buffer):
        self._ds.save_logs(RUNTIME_LOG_SOURCE, [
            ('stdout', stdout_buffer),
            ('stderr', stderr_buffer)
        ])
=======
    def save_logs(self, logtype_to_logs):
        self._ds.save_logs(RUNTIME_LOG_SOURCE, logtype_to_logs)
>>>>>>> 6368022e

    def save_metadata(self, name, metadata):
        self._ds.save_metadata({name: metadata})

    def __str__(self):
        return ' '.join(self._args)


class TaskFailed(MetaflowException):
    headline = "Step failure"

    def __init__(self, task, msg=''):
        body = "Step *%s* (task-id %s) failed" % (task.step,
                                                  task.task_id)
        if msg:
            body = '%s: %s' % (body, msg)
        else:
            body += '.'

        super(TaskFailed, self).__init__(body)


class TruncatedBuffer(object):
    def __init__(self, name, maxsize):
        self.name = name
        self._maxsize = maxsize
        self._buffer = BytesIO()
        self._size = 0
        self._eof = False

    def write(self, bytedata, system_msg=False):
        if system_msg:
            self._buffer.write(bytedata)
        elif not self._eof:
            if self._size + len(bytedata) < self._maxsize:
                self._buffer.write(bytedata)
                self._size += len(bytedata)
            else:
                msg = b'[TRUNCATED - MAXIMUM LOG FILE SIZE REACHED]\n'
                self._buffer.write(mflog_msg(msg))
                self._eof = True

    def get_bytes(self):
        return self._buffer.getvalue()

    def get_buffer(self):
        self._buffer.seek(0)
        return self._buffer


class CLIArgs(object):
    """
    Container to allow decorators modify the command line parameters
    for step execution in StepDecorator.runtime_step_cli().
    """

    def __init__(self, task):
        self.task = task
        self.entrypoint = list(task.entrypoint)
        self.top_level_options = {
            'quiet': True,
            'coverage': 'coverage' in sys.modules,
            'metadata': self.task.metadata_type,
            'environment': self.task.environment_type,
            'datastore': self.task.datastore_type,
            'event-logger': self.task.event_logger_type,
            'monitor': self.task.monitor_type,
            'datastore-root': self.task.datastore_sysroot,
            'with': [deco.make_decorator_spec() for deco in self.task.decos
                     if not deco.statically_defined]
        }

        # FlowDecorators can define their own top-level options. They are
        # responsible for adding their own top-level options and values through
        # the get_top_level_options() hook.
        for deco in flow_decorators():
            self.top_level_options.update(deco.get_top_level_options())

        self.commands = ['step']
        self.command_args = [self.task.step]
        self.command_options = {
            'run-id': task.run_id,
            'task-id': task.task_id,
            'input-paths': compress_list(task.input_paths),
            'split-index': task.split_index,
            'retry-count': task.retries,
            'max-user-code-retries': task.user_code_retries,
            'tag': task.tags,
            'namespace': get_namespace() or ''
        }
        self.env = {}

    def get_args(self):
        def options(mapping):
            """ Map a dictionary of options to a list of command-line arguments.

            Values assigned to boolean values are assumed boolean flags. List values
            are converted to repeated CLI arguments.

            >>> list(options({"foo": True, "bar": False, "baz": "", "qux": ["a", "b"]}))
            ["--foo", "--baz", "", "--qux", "a", "--qux", "b"]
            """
            for k, v in mapping.items():
                values = v if isinstance(v, list) else [v]
                for value in values:
                    if value is not None and value is not False:
                        yield '--%s' % k
                        if not isinstance(value, bool):
                            yield to_unicode(value)

        args = list(self.entrypoint)
        args.extend(options(self.top_level_options))
        args.extend(self.commands)
        args.extend(self.command_args)
        args.extend(options(self.command_options))
        return args

    def get_env(self):
        return self.env

    def __str__(self):
        return ' '.join(self.get_args())


class Worker(object):

    def __init__(self, task, max_logs_size):

        self.task = task
        self._proc = self._launch()

        if task.retries > task.user_code_retries:
            self.task.log('Task fallback is starting to handle the failure.',
                          system_msg=True,
                          pid=self._proc.pid)
        elif not task.is_cloned:
            suffix = ' (retry).' if task.retries else '.'
            self.task.log('Task is starting' + suffix,
                          system_msg=True,
                          pid=self._proc.pid)

        self._stdout = TruncatedBuffer('stdout', max_logs_size)
        self._stderr = TruncatedBuffer('stderr', max_logs_size)

        self._logs = {self._proc.stderr.fileno(): (self._proc.stderr,
                                                   self._stderr),
                      self._proc.stdout.fileno(): (self._proc.stdout,
                                                   self._stdout)}

        self._encoding = sys.stdout.encoding or 'UTF-8'
        self.killed = False  # Killed indicates that the task was forcibly killed
                             # with SIGKILL by the master process.
                             # A killed task is always considered cleaned
        self.cleaned = False  # A cleaned task is one that is shutting down and has been
                              # noticed by the runtime and queried for its state (whether or
                              # not is is properly shut down)

    def _launch(self):
        args = CLIArgs(self.task)
        env = dict(os.environ)

        if self.task.clone_run_id:
            args.command_options['clone-run-id'] = self.task.clone_run_id

        if self.task.is_cloned and self.task.clone_origin:
            args.command_options['clone-only'] = self.task.clone_origin
            # disabling atlas sidecar for cloned tasks due to perf reasons
            args.top_level_options['monitor'] = 'nullSidecarMonitor'
        else:
            # decorators may modify the CLIArgs object in-place
            for deco in self.task.decos:
                deco.runtime_step_cli(args,
                                      self.task.retries,
                                      self.task.user_code_retries)
        env.update(args.get_env())
        env['PYTHONUNBUFFERED'] = 'x'
        # the env vars are needed by the test framework, nothing else
        env['_METAFLOW_ATTEMPT'] = str(self.task.retries)
        if self.task.clone_run_id:
            env['_METAFLOW_RESUMED_RUN'] = '1'
            env['_METAFLOW_RESUME_ORIGIN_RUN_ID'] = str(self.task.clone_run_id)
        # NOTE bufsize=1 below enables line buffering which is required
        # by read_logline() below that relies on readline() not blocking
        # print('running', args)
        cmdline = args.get_args()
        debug.subcommand_exec(cmdline)
        return subprocess.Popen(cmdline,
                                env=env,
                                bufsize=1,
                                stdin=subprocess.PIPE,
                                stderr=subprocess.PIPE,
                                stdout=subprocess.PIPE)

    def emit_log(self, msg, buf, system_msg=False):
        if mflog.is_structured(msg):
            res = mflog.parse(msg)
            if res:
                # parsing successful
                plain = res.msg
                timestamp = res.utc_tstamp
                if res.should_persist:
                    # in special circumstances we may receive structured
                    # loglines that haven't been properly persisted upstream.
                    # This is the case e.g. if a task crashes in an external
                    # system and we retrieve the remaining logs after the crash.
                    # Those lines are marked with a special tag, should_persist,
                    # which we process here
                    buf.write(mflog.unset_should_persist(msg))
            else:
                # parsing failed, corrupted logline. Print it as-is
                timestamp = datetime.utcnow()
                plain = msg
        else:
            # If the line isn't formatted with mflog already, we format it here.
            plain = msg
            timestamp = datetime.utcnow()
            # store unformatted loglines in the buffer that will be
            # persisted, assuming that all previously formatted loglines have
            # been already persisted at the source.
            buf.write(mflog_msg(msg, now=timestamp), system_msg=system_msg)
        text = plain.strip().decode(self._encoding, errors='replace')
        self.task.log(text,
                      pid=self._proc.pid,
                      timestamp=mflog.utc_to_local(timestamp),
                      system_msg=system_msg)

    def read_logline(self, fd):
        fileobj, buf = self._logs[fd]
        # readline() below should never block thanks to polling and
        # line buffering. If it does, things will deadlock
        line = fileobj.readline()
        if line:
            self.emit_log(line, buf)
            return True
        else:
            return False

    def fds(self):
        return (self._proc.stderr.fileno(),
                self._proc.stdout.fileno())

    def clean(self):
        if self.killed:
            return True
        if not self.cleaned:
            for fileobj, buf in self._logs.values():
                msg = b'[KILLED BY ORCHESTRATOR]\n'
                self.emit_log(msg, buf, system_msg=True)
            self.cleaned = True
        return self._proc.poll() is not None

    def kill(self):
        if not self.killed:
            try:
                self._proc.kill()
            except:
                pass
            self.cleaned = True
            self.killed = True

    def terminate(self):
        # this shouldn't block, since terminate() is called only
        # after the poller has decided that the worker is dead
        returncode = self._proc.wait()

        # consume all remaining loglines
        # we set the file descriptor to be non-blocking, since
        # the pipe may stay active due to subprocesses launched by
        # the worker, e.g. sidecars, so we can't rely on EOF. We try to
        # read just what's available in the pipe buffer
        for fileobj, buf in self._logs.values():
            fileno = fileobj.fileno()
            fcntl.fcntl(fileno, fcntl.F_SETFL, os.O_NONBLOCK)
            try:
                while self.read_logline(fileno):
                    pass
            except:
                # ignore "resource temporarily unavailable" etc. errors
                # caused due to non-blocking. Draining is done on a
                # best-effort basis.
                pass

        # Return early if the task is cloned since we don't want to
        # perform any log collection.
        if not self.task.is_cloned:
<<<<<<< HEAD
            self.task.save_logs(self._stdout.get_bytes(),
                                self._stderr.get_bytes())
=======
            self.task.save_logs({
                'stdout': self._stdout.get_buffer(),
                'stderr': self._stderr.get_buffer()})
>>>>>>> 6368022e

            self.task.save_metadata('runtime', {'return_code': returncode,
                                                'killed': self.killed,
                                                'success': returncode == 0})
            if returncode:
                if not self.killed:
                    if returncode == -11:
                        self.emit_log(b'Task failed with a segmentation fault.',
                                      self._stderr,
                                      system_msg=True)
                    else:
                        self.emit_log(b'Task failed.',
                                      self._stderr,
                                      system_msg=True)
            else:
                num = self.task.results['_foreach_num_splits']
                if num:
                    self.task.log('Foreach yields %d child steps.' % num,
                                  system_msg=True,
                                  pid=self._proc.pid)
                self.task.log('Task finished successfully.',
                              system_msg=True,
                              pid=self._proc.pid)
        return returncode

    def __str__(self):
        return 'Worker[%d]: %s' % (self._proc.pid, self.task.path)<|MERGE_RESOLUTION|>--- conflicted
+++ resolved
@@ -525,10 +525,7 @@
             self.run_id, self.step, self.task_id, attempt=self.retries, mode='w')
         self._ds.init_task()
 
-<<<<<<< HEAD
-
-=======
->>>>>>> 6368022e
+
     def log(self, msg, system_msg=False, pid=None, timestamp=True):
         if pid:
             prefix = '[%s (pid %s)] ' % (self._path, pid)
@@ -630,16 +627,8 @@
         self._ds.persist(flow)
         self._ds.done()
 
-<<<<<<< HEAD
-    def save_logs(self, stdout_buffer, stderr_buffer):
-        self._ds.save_logs(RUNTIME_LOG_SOURCE, [
-            ('stdout', stdout_buffer),
-            ('stderr', stderr_buffer)
-        ])
-=======
     def save_logs(self, logtype_to_logs):
         self._ds.save_logs(RUNTIME_LOG_SOURCE, logtype_to_logs)
->>>>>>> 6368022e
 
     def save_metadata(self, name, metadata):
         self._ds.save_metadata({name: metadata})
@@ -925,14 +914,9 @@
         # Return early if the task is cloned since we don't want to
         # perform any log collection.
         if not self.task.is_cloned:
-<<<<<<< HEAD
-            self.task.save_logs(self._stdout.get_bytes(),
-                                self._stderr.get_bytes())
-=======
             self.task.save_logs({
                 'stdout': self._stdout.get_buffer(),
                 'stderr': self._stderr.get_buffer()})
->>>>>>> 6368022e
 
             self.task.save_metadata('runtime', {'return_code': returncode,
                                                 'killed': self.killed,
