--- conflicted
+++ resolved
@@ -15,8 +15,9 @@
 
 attempt_id_re = re.compile(r"attempt_id:([0-9]+)")
 
-MetadataOperation = namedtuple('MetadataOperation',
-                               'op_type operation id object_type args')
+MetadataOperation = namedtuple(
+    "MetadataOperation", "op_type operation id object_type args"
+)
 
 
 class MetadataProviderMeta(type):
@@ -100,11 +101,7 @@
         return ""
 
     def new_run_id(self, tags=None, sys_tags=None):
-<<<<<<< HEAD
-        '''
-=======
-        """
->>>>>>> 0a1330cb
+        """
         Creates an ID and registers this new run.
 
         The run ID will be unique within a given flow.
@@ -124,11 +121,7 @@
         raise NotImplementedError()
 
     def register_run_id(self, run_id, tags=None, sys_tags=None):
-<<<<<<< HEAD
-        '''
-=======
-        """
->>>>>>> 0a1330cb
+        """
         No-op operation in this implementation.
 
         Parameters
@@ -139,19 +132,11 @@
             Tags to apply to this particular run, by default None
         sys_tags : list, optional
             System tags to apply to this particular run, by default None
-<<<<<<< HEAD
-        '''
+        """
         raise NotImplementedError()
 
     def new_task_id(self, run_id, step_name, tags=None, sys_tags=None):
-        '''
-=======
-        """
-        raise NotImplementedError()
-
-    def new_task_id(self, run_id, step_name, tags=None, sys_tags=None):
-        """
->>>>>>> 0a1330cb
+        """
         Creates an ID and registers this new task.
 
         The task ID will be unique within a flow, run and step
@@ -174,15 +159,10 @@
         """
         raise NotImplementedError()
 
-<<<<<<< HEAD
-    def register_task_id(self, run_id, step_name, task_id, tags=None, sys_tags=None):
-        '''
-=======
     def register_task_id(
         self, run_id, step_name, task_id, attempt=0, tags=None, sys_tags=None
     ):
         """
->>>>>>> 0a1330cb
         No-op operation in this implementation.
 
         Parameters
@@ -196,13 +176,8 @@
         tags : list, optional
             Tags to apply to this particular run, by default None
         sys_tags : list, optional
-<<<<<<< HEAD
-            System tags to apply to this particular run, by default None
-        '''
-=======
             System tags to apply to this particular run, by default []
         """
->>>>>>> 0a1330cb
         raise NotImplementedError()
 
     def get_runtime_environment(self, runtime_name):
@@ -314,10 +289,9 @@
         """
         raise NotImplementedError()
 
-<<<<<<< HEAD
     @classmethod
     def _perform_operations_internal(cls, operations):
-        '''
+        """
         Performs operations to update existing objects in the metadata.
 
         See perform_operations
@@ -331,15 +305,11 @@
         ------
             List[object] :
                 Objects are returned after each modification
-        '''
+        """
         raise NotImplementedError()
 
     def add_sticky_tags(self, tags=None, sys_tags=None):
-        '''
-=======
-    def add_sticky_tags(self, tags=None, sys_tags=None):
-        """
->>>>>>> 0a1330cb
+        """
         Adds tags to be added to every run and task
 
         Tags can be added to record information about a run/task. Such tags can be specified on a
@@ -352,13 +322,8 @@
         tags : list, optional
             Tags to add to every run/task, by default None
         sys_tags : list, optional
-<<<<<<< HEAD
-            System tags to add to every run/task, by default []
-        '''
-=======
             System tags to add to every run/task, by default None
         """
->>>>>>> 0a1330cb
         if tags:
             self.sticky_tags.update(tags)
         if sys_tags:
@@ -440,38 +405,6 @@
             )
 
         # Metadata is always only at the task level
-<<<<<<< HEAD
-        if sub_type == 'metadata' and obj_type != 'task':
-            raise MetaflowInternalError(msg='Metadata can only be retrieved at the task level')
-
-        return cls._get_object_internal(obj_type, type_order, sub_type, sub_order, filters, *args)
-
-    @classmethod
-    def perform_operations(cls, operations):
-        '''
-        Performs operations to update existing objects in the metadata
-
-        Parameters
-        ----------
-        operations : List[MetadataOperation]
-            Operations to apply; each operation will indicate what to do
-
-        Return
-        ------
-            List[object] :
-                Objects are returned after each modification
-        '''
-        # For now, the only operation we support are tag operations. Validate
-        # this
-        for op in operations:
-            if op.op_type != 'tags':
-                raise MetaflowInternalError(msg='Invalid operation: %s' % op.op_type)
-            if op.operation not in ['add', 'remove']:
-                raise MetaflowInternalError(msg='Invalid tag operation: %s' % op.operation)
-            if 'tag' not in op.args:
-                raise MetaflowInternalError(msg='Missing tag information')
-        return cls._perform_operations_internal(operations)
-=======
         if sub_type == "metadata" and obj_type != "task":
             raise MetaflowInternalError(
                 msg="Metadata can only be retrieved at the task level"
@@ -496,25 +429,44 @@
         return MetadataProvider._reconstruct_metadata_for_attempt(
             pre_filter, attempt_int
         )
->>>>>>> 0a1330cb
+
+    @classmethod
+    def perform_operations(cls, operations):
+        """
+        Performs operations to update existing objects in the metadata
+
+        Parameters
+        ----------
+        operations : List[MetadataOperation]
+            Operations to apply; each operation will indicate what to do
+
+        Return
+        ------
+            List[object] :
+                Objects are returned after each modification
+        """
+        # For now, the only operation we support are tag operations. Validate
+        # this
+        for op in operations:
+            if op.op_type != "tags":
+                raise MetaflowInternalError(msg="Invalid operation: %s" % op.op_type)
+            if op.operation not in ["add", "remove"]:
+                raise MetaflowInternalError(
+                    msg="Invalid tag operation: %s" % op.operation
+                )
+            if "tag" not in op.args:
+                raise MetaflowInternalError(msg="Missing tag information")
+        return cls._perform_operations_internal(operations)
 
     def _all_obj_elements(self, tags=None, sys_tags=None):
         user = get_username()
         return {
-<<<<<<< HEAD
-            'flow_id': self._flow_name,
-            'user_name': user,
-            'tags': list(tags) if tags else [],
-            'system_tags': list(sys_tags) if sys_tags else [],
-            'ts_epoch': int(round(time.time() * 1000))}
-=======
             "flow_id": self._flow_name,
             "user_name": user,
             "tags": list(tags) if tags else [],
             "system_tags": list(sys_tags) if sys_tags else [],
             "ts_epoch": int(round(time.time() * 1000)),
         }
->>>>>>> 0a1330cb
 
     def _flow_to_json(self):
         # No need to store tags, sys_tags or username at the flow level
@@ -531,34 +483,20 @@
         return d
 
     def _step_to_json(self, run_id, step_name, tags=None, sys_tags=None):
-<<<<<<< HEAD
-        d = {
-            'run_number': run_id,
-            'step_name': step_name}
-=======
         d = {"run_number": run_id, "step_name": step_name}
->>>>>>> 0a1330cb
-        d.update(self._all_obj_elements(tags, sys_tags))
+        # User tags are only stored at the run level
+        d.update(self._all_obj_elements(None, sys_tags))
         return d
 
     def _task_to_json(self, run_id, step_name, task_id=None, tags=None, sys_tags=None):
-<<<<<<< HEAD
-        d = {
-            'run_number': run_id,
-            'step_name': step_name}
-=======
         d = {"run_number": run_id, "step_name": step_name}
->>>>>>> 0a1330cb
         if task_id is not None:
             d["task_id"] = task_id
-        d.update(self._all_obj_elements(tags, sys_tags))
+        # User tags are only stored at the run level
+        d.update(self._all_obj_elements(None, sys_tags))
         return d
 
     def _object_to_json(
-<<<<<<< HEAD
-            self, obj_type, run_id=None, step_name=None, task_id=None, tags=None, sys_tags=None):
-        if obj_type == 'task':
-=======
         self,
         obj_type,
         run_id=None,
@@ -568,7 +506,6 @@
         sys_tags=None,
     ):
         if obj_type == "task":
->>>>>>> 0a1330cb
             return self._task_to_json(run_id, step_name, task_id, tags, sys_tags)
         if obj_type == "step":
             return self._step_to_json(run_id, step_name, tags, sys_tags)
@@ -591,25 +528,15 @@
                 "ds_type": art.ds_type,
                 "location": art.url if art.url else ":root:%s" % art.ds_root,
             }
-            d.update(self._all_obj_elements(self.sticky_tags, self.sticky_sys_tags))
+            # User tags are only stored at the run level
+            d.update(self._all_obj_elements(None, self.sticky_sys_tags))
             result.append(d)
         return result
 
     def _metadata_to_json(self, run_id, step_name, task_id, metadata):
+        # Metadata tags contain attempt_id so we keep that one here for now;
+        # ideally, it would move to a separate field just like for artifacts.
         user = get_username()
-<<<<<<< HEAD
-        return [{
-            'flow_id': self._flow_name,
-            'run_number': run_id,
-            'step_name': step_name,
-            'task_id': task_id,
-            'field_name': datum.field,
-            'type': datum.type,
-            'value': datum.value,
-            'tags': list(set(datum.tags)) if datum.tags else [],
-            'user_name': user,
-            'ts_epoch': int(round(time.time() * 1000))} for datum in metadata]
-=======
         return [
             {
                 "flow_id": self._flow_name,
@@ -625,7 +552,6 @@
             }
             for datum in metadata
         ]
->>>>>>> 0a1330cb
 
     def _tags(self):
         env = self._environment.get_environment_info()
