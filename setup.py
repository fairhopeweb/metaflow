from setuptools import setup, find_packages

<<<<<<< HEAD
version = "2.5.2"
=======
version = "2.5.3"
>>>>>>> 9f737e60

setup(
    include_package_data=True,
    name="metaflow",
    version=version,
    description="Metaflow: More Data Science, Less Engineering",
    long_description=open("README.md").read(),
    long_description_content_type="text/markdown",
    author="Machine Learning Infrastructure Team at Netflix",
    author_email="help@metaflow.org",
    license="Apache License 2.0",
    packages=find_packages(exclude=["metaflow_test"]),
    py_modules=[
        "metaflow",
    ],
    package_data={"metaflow": ["tutorials/*/*"]},
    entry_points="""
        [console_scripts]
        metaflow=metaflow.main_cli:main
      """,
    install_requires=[
        "requests",
        "boto3",
        "pylint",
    ],
)<|MERGE_RESOLUTION|>--- conflicted
+++ resolved
@@ -1,10 +1,6 @@
 from setuptools import setup, find_packages
 
-<<<<<<< HEAD
-version = "2.5.2"
-=======
 version = "2.5.3"
->>>>>>> 9f737e60
 
 setup(
     include_package_data=True,
